--- conflicted
+++ resolved
@@ -815,73 +815,6 @@
 
         self.dataSet.save_figure(self, fig, 'barcode_bitwise_intensity_violin')
 
-<<<<<<< HEAD
-=======
-    def _plot_blank_distribution(self):
-        codebook = self.filterTask.get_codebook()
-        bc = self.filterTask.get_barcode_database().get_barcodes()
-        minX = np.min(bc['global_x'])
-        minY = np.min(bc['global_y'])
-        maxX = np.max(bc['global_x'])
-        maxY = np.max(bc['global_y'])
-
-        blankIDs = codebook.get_blank_indexes()
-        blankBC = bc[bc['barcode_id'].isin(blankIDs)]
-
-        fig = plt.figure(figsize=(10,10))
-        ax = fig.add_subplot(111)
-        h = ax.hist2d(blankBC['global_x'], blankBC['global_y'],
-            bins=(np.ceil(maxX-minX)/5, np.ceil(maxY-minY)/5),
-            cmap=plt.get_cmap('Greys'))
-        cbar = plt.colorbar(h[3], ax=ax)
-        cbar.set_label('Spot count', rotation=270)
-        ax.set_aspect('equal', 'datalim')
-        plt.xlabel('X position (microns)')
-        plt.ylabel('Y position (microns)')
-        plt.title('Spatial distribution of blank barcodes')
-        self.dataSet.save_figure(self, fig, 'blank_spatial_distribution')
-
-    def _plot_matched_barcode_distribution(self):
-        codebook = self.filterTask.get_codebook()
-        bc = self.filterTask.get_barcode_database().get_barcodes()
-        minX = np.min(bc['global_x'])
-        minY = np.min(bc['global_y'])
-        maxX = np.max(bc['global_x'])
-        maxY = np.max(bc['global_y'])
-
-        codingIDs = codebook.get_coding_indexes()
-        codingBC = bc[bc['barcode_id'].isin(codingIDs)]
-
-        fig = plt.figure(figsize=(10,10))
-        ax = fig.add_subplot(111)
-        h = ax.hist2d(codingBC['global_x'], codingBC['global_y'],
-            bins=(np.ceil(maxX-minX)/5, np.ceil(maxY-minY)/5),
-            cmap=plt.get_cmap('Greys'))
-        cbar = plt.colorbar(h[3], ax=ax)
-        cbar.set_label('Spot count', rotation=270)
-        ax.set_aspect('equal', 'datalim')
-        plt.xlabel('X position (microns)')
-        plt.ylabel('Y position (microns)')
-        plt.title('Spatial distribution of identified barcodes')
-        self.dataSet.save_figure(self, fig, 'barcode_spatial_distribution')
-
-    def _plot_cell_segmentation(self):
-        cellBoundaries = self.segmentTask.get_cell_boundaries()
-
-        fig = plt.figure(figsize=(10,10))
-        ax = fig.add_subplot(111)
-        ax.set_aspect('equal', 'datalim')
-
-        def plot_cell_boundary(boundary):
-            ax.plot([x[0] for x in boundary], [x[1] for x in boundary])
-        cellPlots = [plot_cell_boundary(b) for b in cellBoundaries]
-
-        plt.xlabel('X position (microns)')
-        plt.ylabel('Y position (microns)')
-        plt.title('Cell boundaries')
-        self.dataSet.save_figure(self, fig, 'cell_boundaries')
-
->>>>>>> 58addc74
     def _plot_optimization_scale_factors(self):
         fig = plt.figure(figsize=(5, 5))
         seaborn.heatmap(self.optimizeTask.get_scale_factor_history())
